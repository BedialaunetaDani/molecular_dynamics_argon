import numpy as np
import sys
import matplotlib.pyplot as plt

import simulate as sim
import plotting as plot
import observables as obs

##########################################################

# Input parameters
particle_num = 4*(5**3) 
dim = 3 
lattice_const = 1.54478 # (sigma)

<<<<<<< HEAD
temperature = 1 # (K*kB/epsilon)
temperature_error = 0.05 # error in the temperature when rescaling (K*kB/epsilon)
=======
temperature = 0.2 # (K*kB/epsilon)
temperature_error = 0.01 # error in the temperature when rescaling (K*kB/epsilon)
>>>>>>> bb74681a
rescale_time = 0.1 # interval between rescalings

run_time = 1 # sqrt(mass*sigma^2/epsilon)
num_tsteps = 1000 
algorithm_method = "verlet" # options: "verlet" or "euler"

# List of simulation steps and observables to calculate
simulation = ["equilibrium", "simulation"] # ["equilibrium", "simulation"]
observables = ["specific_heat"] # ["pair_correlation", "specific_heat"]

##########################################################

# Velocity and Position initialization 
init_pos, box_length = sim.fcc_lattice(particle_num, lattice_const)
init_vel = sim.init_velocity(particle_num, temperature)

# Simulate the system
print("Nparticles={}, lattice_const={}, box_dimension={}, temperature={}, run_time={}, num_tsteps={}, algorithm_method={}".format(particle_num, lattice_const, box_length, temperature, run_time, num_tsteps, algorithm_method))

# 1. Get system to equilibrium
if "equilibrium" in simulation:
	print("BRINGING SYSTEM TO EQUILIBRIUM...")
	eq_reached = sim.get_equilibrium(init_pos, init_vel, num_tsteps, run_time/num_tsteps, box_length, temperature, "output_eq.csv", method=algorithm_method, resc_thr=[temperature_error, rescale_time])
	if not eq_reached:
		print("ERROR: equilibrium not reached")
		sys.exit(0)
	print("DONE")

# 2. Run simulation under equilibrium
if "simulation" in simulation:
	print("RUNNING SIMULATION UNDER EQUILIBRIUM...")
	eq_pos, eq_vel = sim.load_final_data("output_eq.csv")
	temperature_eq = sim.temperature(eq_vel)
	print("Temperature = {:0.5f}".format(temperature_eq))
	sim.simulate(eq_pos, eq_vel, num_tsteps, run_time/num_tsteps, box_length, "output.csv", method=algorithm_method)
	print("DONE")

# 3. Show results

# Build a gif 
#plot.GIF_3D("movie_FCClattice.gif", "output.csv", 100, box_length)

# Check energy conservation
#plot.E_vs_t("output.csv", box_length, kinetic=True, potential=False, total=False)

# Observables
<<<<<<< HEAD
plot.plot_pair_correlation_function(box_length) # first maximum at sqrt(2)/2*lattice_constant = 1.0889
plot.plot_maxwell_distribution(eq_vel, temperature)
=======
if "pair_correlation" in observables:
	print("CALCULATING PAIR CORRELATION FUNCTION...")
	r, g = obs.pair_correlation_function("output.csv", 0.01, box_length)
	print("DONE")

	plt.plot(r,g)
	plt.show()
	print( r[np.argmax(g[0:150])] ) # first maximum at sqrt(2)/2*lattice_constant = 1.0889

if "specific_heat" in observables:
	print("CALCULATING SPECIFIC HEAT PER ATOM...")
	c = obs.specific_heat("output.csv")
	eq_pos, eq_vel = sim.load_final_data("output_eq.csv")
	temperature_eq = sim.temperature(eq_vel)
	print("DONE")

	print("specific heat per atom (T = {:0.5f}) = {:0.3f}".format(temperature_eq, c))
>>>>>>> bb74681a
<|MERGE_RESOLUTION|>--- conflicted
+++ resolved
@@ -13,13 +13,8 @@
 dim = 3 
 lattice_const = 1.54478 # (sigma)
 
-<<<<<<< HEAD
-temperature = 1 # (K*kB/epsilon)
-temperature_error = 0.05 # error in the temperature when rescaling (K*kB/epsilon)
-=======
 temperature = 0.2 # (K*kB/epsilon)
 temperature_error = 0.01 # error in the temperature when rescaling (K*kB/epsilon)
->>>>>>> bb74681a
 rescale_time = 0.1 # interval between rescalings
 
 run_time = 1 # sqrt(mass*sigma^2/epsilon)
@@ -66,10 +61,6 @@
 #plot.E_vs_t("output.csv", box_length, kinetic=True, potential=False, total=False)
 
 # Observables
-<<<<<<< HEAD
-plot.plot_pair_correlation_function(box_length) # first maximum at sqrt(2)/2*lattice_constant = 1.0889
-plot.plot_maxwell_distribution(eq_vel, temperature)
-=======
 if "pair_correlation" in observables:
 	print("CALCULATING PAIR CORRELATION FUNCTION...")
 	r, g = obs.pair_correlation_function("output.csv", 0.01, box_length)
@@ -86,5 +77,4 @@
 	temperature_eq = sim.temperature(eq_vel)
 	print("DONE")
 
-	print("specific heat per atom (T = {:0.5f}) = {:0.3f}".format(temperature_eq, c))
->>>>>>> bb74681a
+	print("specific heat per atom (T = {:0.5f}) = {:0.3f}".format(temperature_eq, c))